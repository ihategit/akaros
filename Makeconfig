# General Purpose configuration parameters
# By default, each of these options will be turned off
# To enable any of these options, add a line like the following to your Makelocal
# CFLAGS += $(CONFIG_APPSERVER)
CONFIG_APPSERVER:=                 -D__CONFIG_APPSERVER__
CONFIG_DEMO_SLAVE:=                -D__CONFIG_DEMO_SLAVE__
CONFIG_ARSC_SERVER:=               -D__CONFIG_ARSC_SERVER__

# Kernel configuration parameters
# By default, each of these options will be turned off
# To enable any of these options, add a line like the following to your Makelocal
# KERN_CFLAGS += $(CONFIG_KFS) $(CONFIG_BSD_ON_CORE0)
CONFIG_KFS:=                       -D__CONFIG_KFS__
CONFIG_EXT2FS:=                    -D__CONFIG_EXT2FS__
CONFIG_SINGLE_CORE:=               -D__CONFIG_SINGLE_CORE__
CONFIG_NETWORKING:=                -D__CONFIG_NETWORKING__
CONFIG_SERIAL_IO:=                 -D__CONFIG_SERIAL_IO__
CONFIG_BSD_ON_CORE0:=              -D__CONFIG_BSD_ON_CORE0__
CONFIG_SEQLOCK_DEBUG:=             -D__CONFIG_SEQLOCK_DEBUG__
CONFIG_SPINLOCK_DEBUG:=            -D__CONFIG_SPINLOCK_DEBUG__
CONFIG_SPINPDR_NO_CAS:=            -D__CONFIG_SPINPDR_NO_CAS__
CONFIG_PAGE_COLORING:=             -D__CONFIG_PAGE_COLORING__
CONFIG_DEMAND_PAGING:=             -D__CONFIG_DEMAND_PAGING__
CONFIG_NOMTRRS:=                   -D__CONFIG_NOMTRRS__
CONFIG_E1000_MMIO_HACK:=           -D__CONFIG_E1000_MMIO_HACK__
CONFIG_E1000_ON_BOXBORO:=          -DE1000_MMIO_ADDR=0x9bb20000
CONFIG_E1000_ON_S142:=             -DE1000_MMIO_ADDR=0xfbee0000
CONFIG_ENABLE_MPTABLES:=           -D__CONFIG_ENABLE_MPTABLES__
CONFIG_MONITOR_ON_INT:=            -D__CONFIG_MONITOR_ON_INT__
CONFIG_DISABLE_SMT:=               -D__CONFIG_DISABLE_SMT__
CONFIG_BOXBORO:=                   -D__CONFIG_BOXBORO__
CONFIG_RESET_STACKS:=              -D__CONFIG_RESET_STACKS__
CONFIG_PCI_VERBOSE:=               -D__CONFIG_PCI_VERBOSE__
CONFIG_ETH_AUDIO:=                 -D__CONFIG_ETH_AUDIO__
CONFIG_KB_CORE0_ONLY:=             -D__CONFIG_KB_CORE0_ONLY__
CONFIG_KTHREAD_POISON:=            -D__CONFIG_KTHREAD_POISON__
<<<<<<< HEAD
CONFIG_PRINTK_NO_BACKSPACE:=       -D__CONFIG_PRINTK_NO_BACKSPACE__
=======
CONFIG_SOCKET:=                    -D__CONFIG_SOCKET__										
>>>>>>> a50d6e05

# Userspace configuration parameters
# By default, each of these options will be turned off
# To enable any of these options, add a line like the following to your Makelocal
# USER_CFLAGS += $(CONFIG_SYSCALL_TRAP)
CONFIG_SYSCALL_TRAP:=              -D__CONFIG_SYSCALL_TRAP__
CONFIG_USER_DEBUGINFO:=            -g

# User tests configuration parameters
# By default, each of these options will be turned off
# To enable any of these options, add a line like the following to your Makelocal
# TESTS_CFLAGS += $(CONFIG_STATIC_APPS)
CONFIG_STATIC_APPS:=               -static
<|MERGE_RESOLUTION|>--- conflicted
+++ resolved
@@ -34,11 +34,8 @@
 CONFIG_ETH_AUDIO:=                 -D__CONFIG_ETH_AUDIO__
 CONFIG_KB_CORE0_ONLY:=             -D__CONFIG_KB_CORE0_ONLY__
 CONFIG_KTHREAD_POISON:=            -D__CONFIG_KTHREAD_POISON__
-<<<<<<< HEAD
 CONFIG_PRINTK_NO_BACKSPACE:=       -D__CONFIG_PRINTK_NO_BACKSPACE__
-=======
-CONFIG_SOCKET:=                    -D__CONFIG_SOCKET__										
->>>>>>> a50d6e05
+CONFIG_SOCKET:=                    -D__CONFIG_SOCKET__
 
 # Userspace configuration parameters
 # By default, each of these options will be turned off

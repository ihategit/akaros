/* Copyright (c) 2009 The Regents of the University of California. 
 * See the COPYRIGHT files at the top of this source tree for full 
 * license information.
 * 
 * Kevin Klues <klueska@cs.berkeley.edu>    
 */

#ifndef ROS_KERN_KMALLOC_H
#define ROS_KERN_KMALLOC_H

#include <arch/types.h>

void  kmalloc_init();
<<<<<<< HEAD
void *(DALLOC(size) kmalloc)(size_t size, int flags);
void  DFREE(addr) kfree(void* addr);
=======
>>>>>>> ca557b67

void* (DALLOC(n) boot_alloc)(uint32_t n, uint32_t align);
void* (DALLOC(_n*sz) boot_calloc)(uint32_t _n, size_t sz, uint32_t align);

void* (DALLOC(size) kmalloc)(size_t size, int flags);
void  (DFREE(addr) kfree)(void *addr);

#endif //ROS_KERN_KMALLOC_H
<|MERGE_RESOLUTION|>--- conflicted
+++ resolved
@@ -11,11 +11,6 @@
 #include <arch/types.h>
 
 void  kmalloc_init();
-<<<<<<< HEAD
-void *(DALLOC(size) kmalloc)(size_t size, int flags);
-void  DFREE(addr) kfree(void* addr);
-=======
->>>>>>> ca557b67
 
 void* (DALLOC(n) boot_alloc)(uint32_t n, uint32_t align);
 void* (DALLOC(_n*sz) boot_calloc)(uint32_t _n, size_t sz, uint32_t align);
